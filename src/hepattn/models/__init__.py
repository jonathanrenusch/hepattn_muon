--- conflicted
+++ resolved
@@ -1,33 +1,30 @@
 from hepattn.models.activation import SwiGLU
 from hepattn.models.attention import Attention
+from hepattn.models.decoder import MaskFormerDecoderLayer
 from hepattn.models.dense import Dense
+from hepattn.models.hitfilter import HitFilter
+from hepattn.models.input import InputNet
+from hepattn.models.maskformer import MaskFormer
 from hepattn.models.norm import LayerNorm, RMSNorm
 from hepattn.models.posenc import PositionEncoder
-<<<<<<< HEAD
 from hepattn.models.posenc_random import PositionEncoderRandom
-=======
-from hepattn.models.input import InputNet
->>>>>>> edc814ad
 from hepattn.models.transformer import DropPath, Encoder, EncoderLayer, LayerScale, Residual
-from hepattn.models.decoder import MaskFormerDecoderLayer
-from hepattn.models.maskformer import MaskFormer
-from hepattn.models.hitfilter import HitFilter
 
 __all__ = [
     "Attention",
     "Dense",
-    "InputNet",
     "DropPath",
     "Encoder",
     "EncoderLayer",
+    "HitFilter",
+    "InputNet",
     "LayerNorm",
     "LayerScale",
+    "MaskFormer",
+    "MaskFormerDecoderLayer",
     "PositionEncoder",
     "PositionEncoderRandom",
     "RMSNorm",
     "Residual",
     "SwiGLU",
-    "MaskFormerDecoderLayer",
-    "MaskFormer",
-    "HitFilter"
 ]
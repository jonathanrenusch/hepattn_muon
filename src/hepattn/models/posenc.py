import torch
from torch import nn


def get_omegas(alpha, dim, **kwargs):
    omega_1 = alpha * torch.logspace(0, 2 / (dim) - 1, (dim // 2), 100, **kwargs)
    omega_2 = omega_1
    if dim % 2 != 0:
        omega_2 = alpha * torch.logspace(0, 2 / (dim) - 1, (dim // 2) + 1, 100, **kwargs)
    return omega_1, omega_2


def pos_enc_symmetric(xs, dim, alpha=1000):
    """Symmetric positional encoding.

    Parameters
    ----------
    xs : torch.Tensor
        Input tensor.
    dim : int
        Dimension of the positional encoding.
    alpha : float, optional
        Scaling factor for the positional encoding, by default 100.

    Returns
    -------
    torch.Tensor
        Symmetric positional encoding.
    """
    xs = xs.unsqueeze(-1)
    kwargs = {"device": xs.device, "dtype": xs.dtype}
    omega_1, omega_2 = get_omegas(alpha, dim, **kwargs)
    p1 = (xs.sin() * omega_1).sin()
    p2 = (xs.cos() * omega_2).sin()
    return torch.cat((p1, p2), dim=-1)


def pos_enc(xs, dim, alpha=1000):
    """Positional encoding.

    Parameters
    ----------
    xs : torch.Tensor
        Input tensor.
    dim : int
        Dimension of the positional encoding.
    alpha : float, optional
        Scaling factor for the positional encoding, by default 100.

    Returns
    -------
    torch.Tensor
        Positional encoding.
    """
    xs = xs.unsqueeze(-1)
    kwargs = {"device": xs.device, "dtype": xs.dtype}
    omega_1, omega_2 = get_omegas(alpha, dim, **kwargs)
    p1 = (xs * omega_1).sin()
    p2 = (xs * omega_2).cos()
    return torch.cat((p1, p2), dim=-1)


class PositionEncoder(nn.Module):
    def __init__(self, input_name: str, fields: list[str], sym_fields: list[str], dim: int, alpha=1000):
        """Positional encoder.

        Parameters
        ----------
        input_name : str
            The name of the input object that will be encoded.
        fields : list[str]
            List of fields belonging to the object to apply the positional encoding to.
        fields : list[str]
            List of fields that should use a rotationally symmetric positional encoding.
        dim : int
            Dimension to project the positional encoding into.
        alpha : float
            Scaling factor hyperparamater for the positional encoding.
        """
        super().__init__()

        self.input_name = input_name
        self.fields = fields
        self.sym_fields = sym_fields
        self.dim = dim
        self.alpha = alpha

        self.per_input_dim = self.dim // len(self.fields)
        self.remainder_dim = self.dim % len(self.fields)

    def forward(self, inputs: dict):
        """Apply positional encoding to the inputs.

        Parameters
        ----------
        inputs : dict
            Dictionary of inputs.

        Returns
        -------
        torch.Tensor
            Positional encoding of the input variables.
        """
        encodings = []
        for field in self.fields:
            pos_enc_fn = pos_enc_symmetric if field in self.sym_fields else pos_enc
            encodings.append(pos_enc_fn(inputs[f"{self.input_name}_{field}"], self.per_input_dim, self.alpha))
        if self.remainder_dim:
<<<<<<< HEAD
            encodings.append(torch.zeros_like(encodings[0])[..., : self.remainder_dim])
=======
            # Make sure to allow for arbitrary batch shape
            encodings.append(torch.zeros_like(encodings[0])[...,:self.remainder_dim])
>>>>>>> edc814ad
        encodings = torch.cat(encodings, dim=-1)
        return encodings
    

class RandomFourierFeatureEncoder(nn.Module):
    """
    An implementation of Gaussian Fourier positional encoding.

    "Fourier Features Let Networks Learn High Frequency Functions in Low Dimensional Domains"
    see https://arxiv.org/abs/2006.10739

    Parameters
        ----------
        inputs : dict
            Dictionary of inputs.

        Returns
        -------
        torch.Tensor
            Positional encoding of the input variables.
    """
    def __init__(self, input_name: str, fields: list[str], dim: int, sigma: float = 10.0, train: bool = False):
        super().__init__()

        assert dim % 2 == 0, "Embedding dimension must be divisible by 2."

        self.input_name = input_name
        self.fields = fields
        self.dim = dim
        self.encoding_dim = int(self.dim / 2)
        self.B = torch.randn([len(self.fields), self.encoding_dim]) * sigma

        if train:
            self.B = nn.Parameter(self.B)

    def forward(self, inputs: dict):
        pos = torch.stack([inputs[f"{self.input_name}_{field}"] for field in self.fields], dim=-1)
        pos_enc = torch.matmul(pos, self.B.to(pos.device))
        pos_enc = torch.cat([torch.sin(pos_enc), torch.cos(pos_enc)], dim=-1)
        return pos_enc<|MERGE_RESOLUTION|>--- conflicted
+++ resolved
@@ -106,15 +106,10 @@
             pos_enc_fn = pos_enc_symmetric if field in self.sym_fields else pos_enc
             encodings.append(pos_enc_fn(inputs[f"{self.input_name}_{field}"], self.per_input_dim, self.alpha))
         if self.remainder_dim:
-<<<<<<< HEAD
             encodings.append(torch.zeros_like(encodings[0])[..., : self.remainder_dim])
-=======
-            # Make sure to allow for arbitrary batch shape
-            encodings.append(torch.zeros_like(encodings[0])[...,:self.remainder_dim])
->>>>>>> edc814ad
         encodings = torch.cat(encodings, dim=-1)
         return encodings
-    
+
 
 class RandomFourierFeatureEncoder(nn.Module):
     """
@@ -133,6 +128,7 @@
         torch.Tensor
             Positional encoding of the input variables.
     """
+
     def __init__(self, input_name: str, fields: list[str], dim: int, sigma: float = 10.0, train: bool = False):
         super().__init__()
 

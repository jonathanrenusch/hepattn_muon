from pathlib import Path
import os
import yaml
import numpy as np
import pandas as pd
import torch
from torch import Tensor
from lightning import LightningDataModule
from torch.utils.data import DataLoader, Dataset, Sampler
import pyarrow.parquet as pq
import h5py
from hepattn.utils.tensor_utils import pad_to_size


def is_valid_file(path):
    path = Path(path)
    return path.is_file() and path.stat().st_size > 0


def pad_and_concat(items: list[Tensor], target_size: tuple[int], pad_value) -> Tensor:
    """Takes a list of tensors, pads them to a given size, and then concatenates them along a new dimension at zero."""
    return torch.cat([pad_to_size(item, (1, *target_size), pad_value) for item in items], dim=0)



class AtlasMuonDataset(Dataset):
    def __init__(
        self,
        dirpath: str,
        inputs: dict,
        targets: dict,
        num_events: int = -1,
        hit_eval_path: str | None = None,
        event_max_num_particles: int = 6,  # Typically fewer tracks per event in muon data
        dummy_testing: bool = False,
    ):
        super().__init__()
        # print("We got the hit_eval_path:", hit_eval_path)
        # Set the global random sampling seed
        self.sampling_seed = 42
        np.random.seed(self.sampling_seed)

        self.dirpath = Path(dirpath)
        self.inputs = inputs
        self.targets = targets
        self.hit_eval_path = hit_eval_path
        self.dummy_testing = dummy_testing
        
        # Setup hit eval file if specified
        if self.hit_eval_path:
            print(f"Using hit eval dataset {self.hit_eval_path}")
        
        # Load metadata
        with open(self.dirpath / 'metadata.yaml', 'r') as f:
            self.metadata = yaml.safe_load(f)
        
        self.hit_features = self.metadata['hit_features']
        self.track_features = self.metadata['track_features']
        
        # Load efficient index arrays
        # self.global_event_ids = np.load(self.dirpath / 'event_global_ids.npy')
        self.file_indices = np.load(self.dirpath / 'event_file_indices.npy')
        self.row_indices = np.load(self.dirpath / 'event_row_indices.npy')
        # self.num_hits_per_event = np.load(self.dirpath / 'event_num_hits.npy')
        # self.num_tracks_per_event = np.load(self.dirpath / 'event_num_tracks.npy')
        # self.chunk_info = np.load(self.dirpath / 'chunk_info.npy', allow_pickle=True)
        
        # Calculate number of events to use
        num_events_available = len(self.row_indices)
        
        if num_events > num_events_available:
            msg = f"Requested {num_events} events, but only {num_events_available} are available."
            raise ValueError(msg)
        
        if num_events == -1:
            num_events = num_events_available
            
        if num_events == 0:
            raise ValueError("num_events must be greater than 0")
        
        self.num_events = num_events
        
        self.event_max_num_particles = event_max_num_particles
        
        print(f"Created ATLAS muon dataset with {self.num_events:,} events")


    def __len__(self):
        return self.num_events

    def __getitem__(self, idx):
        inputs = {}
        targets = {}
 
        # Load the event
        hits, particles, num_hits, num_tracks = self.load_event(idx)

        # If a hit eval file was specified, read in the predictions from it to use the hit filtering
        
        
        # Build the input hits - using same structure as TrackML
        # print("inputs", hits.keys())
        # print("self.inputs.items():", self.inputs.items())
        for feature, fields in self.inputs.items():
            # print("Fields:", fields)
            # print("feature:", feature)
            # inputs[f"{feature}_valid"] = torch.full((num_hits,), True)
            inputs[f"{feature}_valid"] = torch.full((num_hits,), True).unsqueeze(0)
            targets[f"{feature}_valid"] = inputs[f"{feature}_valid"]
            for field in fields:
                # print(field)
                inputs[f"{feature}_{field}"] = torch.from_numpy(hits[field]).unsqueeze(0)
                # inputs[f"{feature}_{field}"] = torch.from_numpy(hits[field]).unsqueeze(0).half()
                # inputs[f"{feature}_{field}"] = torch.from_numpy(hits[field]).half()
                # inputs[f"{feature}_{field}"] = torch.from_numpy(hits[field])

        # Build the targets for whether a particle slot is used or not
        targets["particle_valid"] = torch.full((self.event_max_num_particles,), False)
        targets["particle_valid"][:num_tracks] = True
        targets["particle_valid"] = targets["particle_valid"].unsqueeze(0)

        # print("Particle valid shape:", targets["particle_valid"].shape)
        # print("sum:", targets["particle_valid"].sum())
        # print("Particle valid:", targets["particle_valid"])
        
        
        message = f"Event {idx} has {num_tracks} particles, but limit is {self.event_max_num_particles}"
        assert num_tracks <= self.event_max_num_particles, message

        # Build the particle regression targets
        particle_ids = torch.from_numpy(particles["particle_id"])

        # Fill in empty slots with -999s and get the IDs of the particle on each hit
        particle_ids = torch.cat([particle_ids, -999 * torch.ones(self.event_max_num_particles - len(particle_ids))]).type(torch.int32)
        # print("Particle IDs:", particle_ids)
        # print("Particle IDs:", particle_ids.shape)
        hit_particle_ids = torch.from_numpy(hits["spacePoint_truthLink"])

        # Create the mask targets
        # print("particle_ids.unsqueeze(-1):", particle_ids.unsqueeze(-1))
        # print("particle_ids.unsqueeze(-1).shape:", particle_ids.unsqueeze(-1).shape)
        # print("hit_particle_ids.unsqueeze(-2):", hit_particle_ids.unsqueeze(-2))
        # print("hit_particle_ids.unsqueeze(-2).shape:", hit_particle_ids.unsqueeze(-2).shape)
        targets["particle_hit_valid"] = (particle_ids.unsqueeze(-1) == hit_particle_ids.unsqueeze(-2)).unsqueeze(0)
        # print("Targets particle_hit_valid:", targets["particle_hit_valid"].shape)
        # print("sum:", targets["particle_hit_valid"].sum())
        # print("Targets particle_hit_valid:", targets["particle_hit_valid"])
        # Create the hit filter targets (all hits are valid for now)
        targets["hit_on_valid_particle"] = torch.from_numpy(hits["on_valid_particle"]).unsqueeze(0)

        # targets["hit_on_valid_particle"] = torch.from_numpy(hits["on_valid_particle"]).unsqueeze(0)
        # print("Targets hit_on_valid_particle:", targets["hit_on_valid_particle"].shape)
        # print("sum:", targets["hit_on_valid_particle"].sum())
        # print("Targets particle_hit_valid:", targets["hit_on_valid_particle"])

        # Add sample ID
        targets["sample_id"] = torch.tensor([idx], dtype=torch.int32)

         

        # Build the regression targets
        if "particle" in self.targets:
            for field in self.targets["particle"]:
                # Null target/particle slots are filled with nans
                x = torch.full((self.event_max_num_particles,), torch.nan)
                if field in particles:
                    x[:num_tracks] = torch.from_numpy(particles[field][:self.event_max_num_particles])
                # targets[f"particle_{field}"] = x
                targets[f"particle_{field}"] = x.unsqueeze(0)

        # for key in inputs.keys():
        #     print(key, inputs[key])
        # for key in targets.keys():
        #     print(key, targets[key])
        # print("sample_id", targets["sample_id"])
        return inputs, targets

    def load_event(self, idx):
        """Load a single event from compound HDF5 files using count-based slicing."""
        # Get file and row info using efficient indexing
        file_idx = self.file_indices[idx]
        row_idx = self.row_indices[idx]  # This is the row within the compound arrays
        
        # Get chunk info
        chunk = self.metadata['event_mapping']['chunk_summary'][file_idx]

        # Load from HDF5 file
        h5_file_path = self.dirpath / chunk['h5_file']
        
        try:
            with h5py.File(h5_file_path, 'r') as f:
                # Load feature names from file attributes
                # self.hit_features = [name.decode() if isinstance(name, bytes) else name 
                #                 for name in f.attrs['self.hit_features']]
                # self.track_features = [name.decode() if isinstance(name, bytes) else name 
                #                     for name in f.attrs['self.track_features']]
                
                # Get actual counts for this event
                num_hits = f['num_hits'][row_idx]
                num_tracks = f['num_tracks'][row_idx]
                
                # Load single event from compound arrays using count-based slicing
                hits_array = f['hits'][row_idx, :num_hits]  # Shape: [num_actual_hits, num_features]
                tracks_array = f['tracks'][row_idx, :num_tracks]  # Shape: [num_actual_tracks, num_features]
                
        except Exception as e:
            raise RuntimeError(f"Failed to load event {idx} from HDF5 file {h5_file_path}: {e}")

        # Post-processing
        # Convert hits array to dictionary
        hits_dict = {}
        for i, feature_name in enumerate(self.hit_features):
            hits_dict[feature_name] = hits_array[:, i]
            # check here for nans: 
            # print("type of hits_dict[feature_name]:", type(hits_dict[feature_name]))
            # print(hits_dict[feature_name])
            # print(hits_dict[feature_name].shape)
            if np.isnan(hits_dict[feature_name]).any():
                print(f"WARNING: NaN values found in hits for feature '{feature_name}'")
            if np.isinf(hits_dict[feature_name]).any():
                print(f"WARNING: Inf values found in hits for feature '{feature_name}'")
            if hits_dict[feature_name].size == 0:
                print(f"WARNING: Empty hits array for feature '{feature_name}'")
        # TODO: Put proper normalization here instead of scale factors
        # Some scaling:
        hits = {
            # 'spacePoint_globEdgeHighX': hits_dict['spacePoint_globEdgeHighX'],
            # 'spacePoint_globEdgeHighY': hits_dict['spacePoint_globEdgeHighY'],
            # 'spacePoint_globEdgeHighZ': hits_dict['spacePoint_globEdgeHighZ'],
            # 'spacePoint_globEdgeLowX': hits_dict['spacePoint_globEdgeLowX'] ,
            # 'spacePoint_globEdgeLowY': hits_dict['spacePoint_globEdgeLowY'] ,
            # 'spacePoint_globEdgeLowZ': hits_dict['spacePoint_globEdgeLowZ'] ,
            'spacePoint_globEdgeHighX': hits_dict['spacePoint_globEdgeHighX'] * 0.001,
            'spacePoint_globEdgeHighY': hits_dict['spacePoint_globEdgeHighY'] * 0.001,
            'spacePoint_globEdgeHighZ': hits_dict['spacePoint_globEdgeHighZ'] * 0.001,
            'spacePoint_globEdgeLowX': hits_dict['spacePoint_globEdgeLowX'] * 0.001,
            'spacePoint_globEdgeLowY': hits_dict['spacePoint_globEdgeLowY'] * 0.001,
            'spacePoint_globEdgeLowZ': hits_dict['spacePoint_globEdgeLowZ'] * 0.001,
            # 'spacePoint_time': hits_dict['spacePoint_time'] ,
            'spacePoint_time': hits_dict['spacePoint_time'] * 0.00001,
            'spacePoint_driftR': hits_dict['spacePoint_driftR'],
            # Add covariance information
            # 'spacePoint_covXX': hits_dict['spacePoint_covXX'] ,
            # 'spacePoint_covXY': hits_dict['spacePoint_covXY'] ,
            # 'spacePoint_covYX': hits_dict['spacePoint_covYX'] ,
            # 'spacePoint_covYY': hits_dict['spacePoint_covYY'] ,
            'spacePoint_covXX': hits_dict['spacePoint_covXX'] * 0.000001,
            'spacePoint_covXY': hits_dict['spacePoint_covXY'] * 0.000001,
            'spacePoint_covYX': hits_dict['spacePoint_covYX'] * 0.000001,
            'spacePoint_covYY': hits_dict['spacePoint_covYY'] * 0.000001,
            # Add detector information
            # 'spacePoint_channel': hits_dict['spacePoint_channel'],
            'spacePoint_channel': hits_dict['spacePoint_channel']* 0.001,
            'spacePoint_layer': hits_dict['spacePoint_layer'],
            'spacePoint_stationPhi': hits_dict['spacePoint_stationPhi'],
            'spacePoint_stationEta': hits_dict['spacePoint_stationEta'],
            'spacePoint_technology': hits_dict['spacePoint_technology'],
<<<<<<< HEAD
=======
            'spacePoint_technology': hits_dict['spacePoint_technology'],
>>>>>>> 9a5fdc6a
            # 'spacePoint_stationIndex': hits_dict['spacePoint_stationIndex'],
            # Add truth information
            'spacePoint_truthLink': hits_dict['spacePoint_truthLink'],
        }
        
        # Add derived hit fields (vectorized numpy operations)
        hits["r"] = np.sqrt(hits["spacePoint_globEdgeLowX"] ** 2 + hits["spacePoint_globEdgeLowY"] ** 2)

        hits["s"] = np.sqrt(hits["spacePoint_globEdgeLowX"] ** 2 + hits["spacePoint_globEdgeLowY"] ** 2 + hits["spacePoint_globEdgeLowZ"] ** 2)

        hits["theta"] = np.arccos(np.clip(hits["spacePoint_globEdgeLowZ"] / hits["s"], -1, 1))
        hits["phi"] = np.arctan2(hits["spacePoint_globEdgeLowY"], hits["spacePoint_globEdgeLowX"])
        hits["on_valid_particle"] = hits["spacePoint_truthLink"] >= 0

        # Convert tracks array to dictionary
        tracks_dict = {}
        for i, feature_name in enumerate(self.track_features):
            tracks_dict[feature_name] = tracks_array[:, i]
        
        
        if self.hit_eval_path is not None:
            with h5py.File(self.hit_eval_path, "r") as hit_eval_file:
                assert str(idx) in hit_eval_file, f"Key {idx} not found in file {self.hit_eval_path}"

                hit_filter_pred = hit_eval_file[f"{idx}/preds/final/hit_filter/hit_on_valid_particle"][0]
                # TODO: print out the average match between hit filter and the ground truth you are loading here, 
                # for a quick debugging gut check
                # print("-"*20)
                # print("true positives:", np.sum(hit_filter_pred & hits["on_valid_particle"]))
                # print("false positives:", (np.sum(hit_filter_pred) - np.sum(hits["on_valid_particle"])))
                # print("number of predicted hits:", np.sum(hit_filter_pred))
                # print("number of true hits:", np.sum(hits["on_valid_particle"]))
                # print("-"*20)
                # print("true positives:", np.sum(hit_filter_pred & hits["on_valid_particle"]) / np.sum(hits["on_valid_particle"]))
                # how many did we lose:
                # print("precision:", np.sum(hit_filter_pred & hits["on_valid_particle"]) / np.sum(hit_filter_pred))
                # # how many did we miss:
                # print("false positives:", (np.sum(hit_filter_pred) - np.sum(hits["on_valid_particle"]))/ np.sum(hit_filter_pred))
                # false positives:
                # print("false positives:", np.sum(hit_filter_pred & ~hits["on_valid_particle"]) / np.sum(~hits["on_valid_particle"]))
                for k in hits:
                    hits[k] = hits[k][hit_filter_pred]
            num_hits = np.sum(hit_filter_pred) 


        # This example starts of how this is being used in the Trackml don't run this
        # if self.hit_eval_path:
        #     with h5py.File(self.hit_eval_path, "r") as hit_eval_file:
        #         assert str(self.sample_ids[idx]) in hit_eval_file, f"Key {self.sample_ids[idx]} not found in file {self.hit_eval_path}"

        #         # The dataset has shape (1, num_hits)
        #         hit_filter_pred = hit_eval_file[f"{self.sample_ids[idx]}/preds/final/hit_filter/hit_on_valid_particle"][0]
        #         hits = hits[hit_filter_pred]
        # This example is over!!!!


        # For debugging purposes
        if self.dummy_testing:
            for k in hits: 
                hits[k] = hits[k][hits["on_valid_particle"]]
            num_hits = np.sum(hits["on_valid_particle"])


        particles = {
            'particle_id': np.unique(hits["spacePoint_truthLink"][hits["on_valid_particle"]]),  # Sequential IDs
            'truthMuon_pt': tracks_dict['truthMuon_pt'],
            'truthMuon_eta': tracks_dict['truthMuon_eta'],
            'truthMuon_phi': tracks_dict['truthMuon_phi'],
            'truthMuon_q': tracks_dict['truthMuon_q'],
        }
        return hits, particles, num_hits, num_tracks 
    

class AtlasMuonCollator:
    def __init__(self, dataset_inputs, dataset_targets, max_num_obj):
        self.dataset_inputs = dataset_inputs
        self.dataset_targets = dataset_targets
        self.max_num_obj = max_num_obj

    def __call__(self, batch):
        inputs, targets = zip(*batch, strict=False)
        # print(targets[0].keys())
        # print(type(inputs))
        # print(type(targets))

        hit_max_sizes = {}
        # print(self.dataset_inputs)
        for input_name in self.dataset_inputs:

            hit_max_sizes[input_name] = max(event[f"{input_name}_valid"].shape[-1] for event in inputs)
        # print(hit_max_sizes)
        batched_inputs = {}
        batched_targets = {}
        for input_name, fields in self.dataset_inputs.items():
            k = f"{input_name}_valid"
            batched_inputs[k] = pad_and_concat([i[k] for i in inputs], (hit_max_sizes[input_name],), False)

            # Some tasks might require to know hit padding info for loss masking
            batched_targets[k] = batched_inputs[k]

            for field in fields:
                k = f"{input_name}_{field}"
                batched_inputs[k] = pad_and_concat([i[k] for i in inputs], (hit_max_sizes[input_name],), 0.0)
        if "particle_hit_valid" in targets[0].keys():
            size = (self.max_num_obj, hit_max_sizes["hit"])
            batched_targets["particle_hit_valid"] = pad_and_concat([t["particle_hit_valid"] for t in targets], size, False)
        
        for target_name, fields in self.dataset_targets.items():
            # print("This is target:", target_name)
            # print("Fields:", fields)
            if target_name == "particle":
                size = (self.max_num_obj,)
                
            elif target_name == "hit":
                size = (hit_max_sizes[target_name],)
                # print(size)
            k = f"{target_name}_valid"
            batched_targets[k] = pad_and_concat([t[k] for t in targets], size, False)

            for field in fields:
                k = f"{target_name}_{field}"
                batched_targets[k] = pad_and_concat([t[k] for t in targets], size, torch.nan)
            # print(batched_targets.keys())
        # Batch the metadata
        batched_targets["sample_id"] = torch.cat([t["sample_id"] for t in targets], dim=-1)
        # for key in batched_inputs.keys():
            # print(f"Input {key} shape: {batched_inputs[key].shape}")
            # print(f"Input {key}: {batched_inputs[key]}")
        # for key in batched_targets.keys():
        #     print(f"Target {key}: {batched_targets[key]}")
        return batched_inputs, batched_targets

class AtlasMuonDataModule(LightningDataModule):
    def __init__(
        self,
        train_dir: str,
        val_dir: str,
        num_workers: int,
        num_train: int,
        num_val: int,
        num_test: int,
        test_dir: str | None = None,
        pin_memory: bool = True,
        batch_size: int = 100,
        hit_eval_train: str | None = None,
        hit_eval_val: str | None = None,
        hit_eval_test: str | None = None,
        **kwargs,
    ):
        super().__init__()

        self.train_dir = train_dir
        self.val_dir = val_dir
        self.test_dir = test_dir
        self.batch_size = batch_size
        self.num_workers = num_workers
        self.num_train = num_train
        self.num_val = num_val
        self.num_test = num_test
        self.pin_memory = pin_memory
        self.hit_eval_train = hit_eval_train
        self.hit_eval_val = hit_eval_val
        self.hit_eval_test = hit_eval_test
        self.kwargs = kwargs

    def setup(self, stage: str):
        if stage == "fit" or stage == "test":
            self.train_dataset = AtlasMuonDataset(
                dirpath=self.train_dir,
                num_events=self.num_train,
                hit_eval_path=self.hit_eval_train,
                **self.kwargs,
            )

        if stage == "fit":
            self.val_dataset = AtlasMuonDataset(
                dirpath=self.val_dir,
                num_events=self.num_val,
                hit_eval_path=self.hit_eval_val,
                **self.kwargs,
            )
        # Only print train/val dataset details when actually training
        if stage == "fit" and self.trainer.is_global_zero:
            print(f"Created training dataset with {len(self.train_dataset):,} events")
            print(f"Created validation dataset with {len(self.val_dataset):,} events")
            
        if stage == "test":
            assert self.test_dir is not None, "No test file specified, see --data.test_dir"
            self.test_dataset = AtlasMuonDataset(
                dirpath=self.test_dir,
                num_events=self.num_test,
                hit_eval_path=self.hit_eval_test,
                **self.kwargs,
            )
            print(f"Created test dataset with {len(self.test_dataset):,} events")

    def get_dataloader(self, stage: str, dataset: AtlasMuonDataset, shuffle: bool, 
    prefetch_factor: int = 8):
        return DataLoader(
            dataset=dataset,
            batch_size=self.batch_size,
            collate_fn=AtlasMuonCollator(
                dataset.inputs, 
                dataset.targets, 
                dataset.event_max_num_particles
            ),
            sampler=None,
            num_workers=self.num_workers,
            prefetch_factor=prefetch_factor,
            shuffle=shuffle,
            pin_memory=self.pin_memory,
        )

    def train_dataloader(self):
        return self.get_dataloader(dataset=self.train_dataset, stage="fit", shuffle=True)

    def val_dataloader(self):
        return self.get_dataloader(dataset=self.val_dataset, stage="test", shuffle=False)

    def test_dataloader(self):
        return self.get_dataloader(dataset=self.test_dataset, stage="test", shuffle=False)<|MERGE_RESOLUTION|>--- conflicted
+++ resolved
@@ -255,10 +255,7 @@
             'spacePoint_stationPhi': hits_dict['spacePoint_stationPhi'],
             'spacePoint_stationEta': hits_dict['spacePoint_stationEta'],
             'spacePoint_technology': hits_dict['spacePoint_technology'],
-<<<<<<< HEAD
-=======
             'spacePoint_technology': hits_dict['spacePoint_technology'],
->>>>>>> 9a5fdc6a
             # 'spacePoint_stationIndex': hits_dict['spacePoint_stationIndex'],
             # Add truth information
             'spacePoint_truthLink': hits_dict['spacePoint_truthLink'],
@@ -479,4 +476,483 @@
         return self.get_dataloader(dataset=self.val_dataset, stage="test", shuffle=False)
 
     def test_dataloader(self):
+        return self.get_dataloader(dataset=self.test_dataset, stage="test", shuffle=False)
+
+from pathlib import Path
+import os
+import yaml
+import numpy as np
+import pandas as pd
+import torch
+from torch import Tensor
+from lightning import LightningDataModule
+from torch.utils.data import DataLoader, Dataset, Sampler
+import pyarrow.parquet as pq
+import h5py
+from hepattn.utils.tensor_utils import pad_to_size
+
+
+def is_valid_file(path):
+    path = Path(path)
+    return path.is_file() and path.stat().st_size > 0
+
+
+def pad_and_concat(items: list[Tensor], target_size: tuple[int], pad_value) -> Tensor:
+    """Takes a list of tensors, pads them to a given size, and then concatenates them along a new dimension at zero."""
+    return torch.cat([pad_to_size(item, (1, *target_size), pad_value) for item in items], dim=0)
+
+
+
+class AtlasMuonDataset(Dataset):
+    def __init__(
+        self,
+        dirpath: str,
+        inputs: dict,
+        targets: dict,
+        num_events: int = -1,
+        hit_eval_path: str | None = None,
+        event_max_num_particles: int = 6,  # Typically fewer tracks per event in muon data
+        dummy_testing: bool = False,
+    ):
+        super().__init__()
+        # print("We got the hit_eval_path:", hit_eval_path)
+        # Set the global random sampling seed
+        self.sampling_seed = 42
+        np.random.seed(self.sampling_seed)
+
+        self.dirpath = Path(dirpath)
+        self.inputs = inputs
+        self.targets = targets
+        self.hit_eval_path = hit_eval_path
+        self.dummy_testing = dummy_testing
+        
+        # Setup hit eval file if specified
+        if self.hit_eval_path:
+            print(f"Using hit eval dataset {self.hit_eval_path}")
+        
+        # Load metadata
+        with open(self.dirpath / 'metadata.yaml', 'r') as f:
+            self.metadata = yaml.safe_load(f)
+        
+        self.hit_features = self.metadata['hit_features']
+        self.track_features = self.metadata['track_features']
+        
+        # Load efficient index arrays
+        # self.global_event_ids = np.load(self.dirpath / 'event_global_ids.npy')
+        self.file_indices = np.load(self.dirpath / 'event_file_indices.npy')
+        self.row_indices = np.load(self.dirpath / 'event_row_indices.npy')
+        # self.num_hits_per_event = np.load(self.dirpath / 'event_num_hits.npy')
+        # self.num_tracks_per_event = np.load(self.dirpath / 'event_num_tracks.npy')
+        # self.chunk_info = np.load(self.dirpath / 'chunk_info.npy', allow_pickle=True)
+        
+        # Calculate number of events to use
+        num_events_available = len(self.row_indices)
+        
+        if num_events > num_events_available:
+            msg = f"Requested {num_events} events, but only {num_events_available} are available."
+            raise ValueError(msg)
+        
+        if num_events == -1:
+            num_events = num_events_available
+            
+        if num_events == 0:
+            raise ValueError("num_events must be greater than 0")
+        
+        self.num_events = num_events
+        
+        self.event_max_num_particles = event_max_num_particles
+        
+        print(f"Created ATLAS muon dataset with {self.num_events:,} events")
+
+
+    def __len__(self):
+        return self.num_events
+
+    def __getitem__(self, idx):
+        inputs = {}
+        targets = {}
+ 
+        # Load the event
+        hits, particles, num_hits, num_tracks = self.load_event(idx)
+
+        # If a hit eval file was specified, read in the predictions from it to use the hit filtering
+        
+        
+        # Build the input hits - using same structure as TrackML
+        # print("inputs", hits.keys())
+        # print("self.inputs.items():", self.inputs.items())
+        for feature, fields in self.inputs.items():
+            # print("Fields:", fields)
+            # print("feature:", feature)
+            # inputs[f"{feature}_valid"] = torch.full((num_hits,), True)
+            inputs[f"{feature}_valid"] = torch.full((num_hits,), True).unsqueeze(0)
+            targets[f"{feature}_valid"] = inputs[f"{feature}_valid"]
+            for field in fields:
+                # print(field)
+                inputs[f"{feature}_{field}"] = torch.from_numpy(hits[field]).unsqueeze(0)
+                # inputs[f"{feature}_{field}"] = torch.from_numpy(hits[field]).unsqueeze(0).half()
+                # inputs[f"{feature}_{field}"] = torch.from_numpy(hits[field]).half()
+                # inputs[f"{feature}_{field}"] = torch.from_numpy(hits[field])
+
+        # Build the targets for whether a particle slot is used or not
+        targets["particle_valid"] = torch.full((self.event_max_num_particles,), False)
+        targets["particle_valid"][:num_tracks] = True
+        targets["particle_valid"] = targets["particle_valid"].unsqueeze(0)
+
+        # print("Particle valid shape:", targets["particle_valid"].shape)
+        # print("sum:", targets["particle_valid"].sum())
+        # print("Particle valid:", targets["particle_valid"])
+        
+        
+        message = f"Event {idx} has {num_tracks} particles, but limit is {self.event_max_num_particles}"
+        assert num_tracks <= self.event_max_num_particles, message
+
+        # Build the particle regression targets
+        particle_ids = torch.from_numpy(particles["particle_id"])
+
+        # Fill in empty slots with -999s and get the IDs of the particle on each hit
+        particle_ids = torch.cat([particle_ids, -999 * torch.ones(self.event_max_num_particles - len(particle_ids))]).type(torch.int32)
+        # print("Particle IDs:", particle_ids)
+        # print("Particle IDs:", particle_ids.shape)
+        hit_particle_ids = torch.from_numpy(hits["spacePoint_truthLink"])
+
+        # Create the mask targets
+        # print("particle_ids.unsqueeze(-1):", particle_ids.unsqueeze(-1))
+        # print("particle_ids.unsqueeze(-1).shape:", particle_ids.unsqueeze(-1).shape)
+        # print("hit_particle_ids.unsqueeze(-2):", hit_particle_ids.unsqueeze(-2))
+        # print("hit_particle_ids.unsqueeze(-2).shape:", hit_particle_ids.unsqueeze(-2).shape)
+        targets["particle_hit_valid"] = (particle_ids.unsqueeze(-1) == hit_particle_ids.unsqueeze(-2)).unsqueeze(0)
+        # print("Targets particle_hit_valid:", targets["particle_hit_valid"].shape)
+        # print("sum:", targets["particle_hit_valid"].sum())
+        # print("Targets particle_hit_valid:", targets["particle_hit_valid"])
+        # Create the hit filter targets (all hits are valid for now)
+        targets["hit_on_valid_particle"] = torch.from_numpy(hits["on_valid_particle"]).unsqueeze(0)
+
+        # targets["hit_on_valid_particle"] = torch.from_numpy(hits["on_valid_particle"]).unsqueeze(0)
+        # print("Targets hit_on_valid_particle:", targets["hit_on_valid_particle"].shape)
+        # print("sum:", targets["hit_on_valid_particle"].sum())
+        # print("Targets particle_hit_valid:", targets["hit_on_valid_particle"])
+
+        # Add sample ID
+        targets["sample_id"] = torch.tensor([idx], dtype=torch.int32)
+
+         
+
+        # Build the regression targets
+        if "particle" in self.targets:
+            for field in self.targets["particle"]:
+                # Null target/particle slots are filled with nans
+                x = torch.full((self.event_max_num_particles,), torch.nan)
+                if field in particles:
+                    x[:num_tracks] = torch.from_numpy(particles[field][:self.event_max_num_particles])
+                # targets[f"particle_{field}"] = x
+                targets[f"particle_{field}"] = x.unsqueeze(0)
+
+        # for key in inputs.keys():
+        #     print(key, inputs[key])
+        # for key in targets.keys():
+        #     print(key, targets[key])
+        # print("sample_id", targets["sample_id"])
+        return inputs, targets
+
+    def load_event(self, idx):
+        """Load a single event from compound HDF5 files using count-based slicing."""
+        # Get file and row info using efficient indexing
+        file_idx = self.file_indices[idx]
+        row_idx = self.row_indices[idx]  # This is the row within the compound arrays
+        
+        # Get chunk info
+        chunk = self.metadata['event_mapping']['chunk_summary'][file_idx]
+
+        # Load from HDF5 file
+        h5_file_path = self.dirpath / chunk['h5_file']
+        
+        try:
+            with h5py.File(h5_file_path, 'r') as f:
+                # Load feature names from file attributes
+                # self.hit_features = [name.decode() if isinstance(name, bytes) else name 
+                #                 for name in f.attrs['self.hit_features']]
+                # self.track_features = [name.decode() if isinstance(name, bytes) else name 
+                #                     for name in f.attrs['self.track_features']]
+                
+                # Get actual counts for this event
+                num_hits = f['num_hits'][row_idx]
+                num_tracks = f['num_tracks'][row_idx]
+                
+                # Load single event from compound arrays using count-based slicing
+                hits_array = f['hits'][row_idx, :num_hits]  # Shape: [num_actual_hits, num_features]
+                tracks_array = f['tracks'][row_idx, :num_tracks]  # Shape: [num_actual_tracks, num_features]
+                
+        except Exception as e:
+            raise RuntimeError(f"Failed to load event {idx} from HDF5 file {h5_file_path}: {e}")
+
+        # Post-processing
+        # Convert hits array to dictionary
+        hits_dict = {}
+        for i, feature_name in enumerate(self.hit_features):
+            hits_dict[feature_name] = hits_array[:, i]
+            # check here for nans: 
+            # print("type of hits_dict[feature_name]:", type(hits_dict[feature_name]))
+            # print(hits_dict[feature_name])
+            # print(hits_dict[feature_name].shape)
+            if np.isnan(hits_dict[feature_name]).any():
+                print(f"WARNING: NaN values found in hits for feature '{feature_name}'")
+            if np.isinf(hits_dict[feature_name]).any():
+                print(f"WARNING: Inf values found in hits for feature '{feature_name}'")
+            if hits_dict[feature_name].size == 0:
+                print(f"WARNING: Empty hits array for feature '{feature_name}'")
+        # TODO: Put proper normalization here instead of scale factors
+        # Some scaling:
+        hits = {
+            # 'spacePoint_globEdgeHighX': hits_dict['spacePoint_globEdgeHighX'],
+            # 'spacePoint_globEdgeHighY': hits_dict['spacePoint_globEdgeHighY'],
+            # 'spacePoint_globEdgeHighZ': hits_dict['spacePoint_globEdgeHighZ'],
+            # 'spacePoint_globEdgeLowX': hits_dict['spacePoint_globEdgeLowX'] ,
+            # 'spacePoint_globEdgeLowY': hits_dict['spacePoint_globEdgeLowY'] ,
+            # 'spacePoint_globEdgeLowZ': hits_dict['spacePoint_globEdgeLowZ'] ,
+            'spacePoint_globEdgeHighX': hits_dict['spacePoint_globEdgeHighX'] * 0.001,
+            'spacePoint_globEdgeHighY': hits_dict['spacePoint_globEdgeHighY'] * 0.001,
+            'spacePoint_globEdgeHighZ': hits_dict['spacePoint_globEdgeHighZ'] * 0.001,
+            'spacePoint_globEdgeLowX': hits_dict['spacePoint_globEdgeLowX'] * 0.001,
+            'spacePoint_globEdgeLowY': hits_dict['spacePoint_globEdgeLowY'] * 0.001,
+            'spacePoint_globEdgeLowZ': hits_dict['spacePoint_globEdgeLowZ'] * 0.001,
+            # 'spacePoint_time': hits_dict['spacePoint_time'] ,
+            'spacePoint_time': hits_dict['spacePoint_time'] * 0.00001,
+            'spacePoint_driftR': hits_dict['spacePoint_driftR'],
+            # Add covariance information
+            # 'spacePoint_covXX': hits_dict['spacePoint_covXX'] ,
+            # 'spacePoint_covXY': hits_dict['spacePoint_covXY'] ,
+            # 'spacePoint_covYX': hits_dict['spacePoint_covYX'] ,
+            # 'spacePoint_covYY': hits_dict['spacePoint_covYY'] ,
+            'spacePoint_covXX': hits_dict['spacePoint_covXX'] * 0.000001,
+            'spacePoint_covXY': hits_dict['spacePoint_covXY'] * 0.000001,
+            'spacePoint_covYX': hits_dict['spacePoint_covYX'] * 0.000001,
+            'spacePoint_covYY': hits_dict['spacePoint_covYY'] * 0.000001,
+            # Add detector information
+            # 'spacePoint_channel': hits_dict['spacePoint_channel'],
+            'spacePoint_channel': hits_dict['spacePoint_channel']* 0.001,
+            'spacePoint_layer': hits_dict['spacePoint_layer'],
+            'spacePoint_stationPhi': hits_dict['spacePoint_stationPhi'],
+            'spacePoint_stationEta': hits_dict['spacePoint_stationEta'],
+            'spacePoint_technology': hits_dict['spacePoint_technology'],
+            # 'spacePoint_stationIndex': hits_dict['spacePoint_stationIndex'],
+            # Add truth information
+            'spacePoint_truthLink': hits_dict['spacePoint_truthLink'],
+        }
+        
+        # Add derived hit fields (vectorized numpy operations)
+        hits["r"] = np.sqrt(hits["spacePoint_globEdgeLowX"] ** 2 + hits["spacePoint_globEdgeLowY"] ** 2)
+
+        hits["s"] = np.sqrt(hits["spacePoint_globEdgeLowX"] ** 2 + hits["spacePoint_globEdgeLowY"] ** 2 + hits["spacePoint_globEdgeLowZ"] ** 2)
+
+        hits["theta"] = np.arccos(np.clip(hits["spacePoint_globEdgeLowZ"] / hits["s"], -1, 1))
+        hits["phi"] = np.arctan2(hits["spacePoint_globEdgeLowY"], hits["spacePoint_globEdgeLowX"])
+        hits["on_valid_particle"] = hits["spacePoint_truthLink"] >= 0
+
+        # Convert tracks array to dictionary
+        tracks_dict = {}
+        for i, feature_name in enumerate(self.track_features):
+            tracks_dict[feature_name] = tracks_array[:, i]
+        
+        
+        if self.hit_eval_path is not None:
+            with h5py.File(self.hit_eval_path, "r") as hit_eval_file:
+                assert str(idx) in hit_eval_file, f"Key {idx} not found in file {self.hit_eval_path}"
+
+                hit_filter_pred = hit_eval_file[f"{idx}/preds/final/hit_filter/hit_on_valid_particle"][0]
+                # TODO: print out the average match between hit filter and the ground truth you are loading here, 
+                # for a quick debugging gut check
+                # print("-"*20)
+                # print("true positives:", np.sum(hit_filter_pred & hits["on_valid_particle"]))
+                # print("false positives:", (np.sum(hit_filter_pred) - np.sum(hits["on_valid_particle"])))
+                # print("number of predicted hits:", np.sum(hit_filter_pred))
+                # print("number of true hits:", np.sum(hits["on_valid_particle"]))
+                # print("-"*20)
+                # print("true positives:", np.sum(hit_filter_pred & hits["on_valid_particle"]) / np.sum(hits["on_valid_particle"]))
+                # how many did we lose:
+                # print("precision:", np.sum(hit_filter_pred & hits["on_valid_particle"]) / np.sum(hit_filter_pred))
+                # # how many did we miss:
+                # print("false positives:", (np.sum(hit_filter_pred) - np.sum(hits["on_valid_particle"]))/ np.sum(hit_filter_pred))
+                # false positives:
+                # print("false positives:", np.sum(hit_filter_pred & ~hits["on_valid_particle"]) / np.sum(~hits["on_valid_particle"]))
+                for k in hits:
+                    hits[k] = hits[k][hit_filter_pred]
+            num_hits = np.sum(hit_filter_pred) 
+
+
+        # This example starts of how this is being used in the Trackml don't run this
+        # if self.hit_eval_path:
+        #     with h5py.File(self.hit_eval_path, "r") as hit_eval_file:
+        #         assert str(self.sample_ids[idx]) in hit_eval_file, f"Key {self.sample_ids[idx]} not found in file {self.hit_eval_path}"
+
+        #         # The dataset has shape (1, num_hits)
+        #         hit_filter_pred = hit_eval_file[f"{self.sample_ids[idx]}/preds/final/hit_filter/hit_on_valid_particle"][0]
+        #         hits = hits[hit_filter_pred]
+        # This example is over!!!!
+
+
+        # For debugging purposes
+        if self.dummy_testing:
+            for k in hits: 
+                hits[k] = hits[k][hits["on_valid_particle"]]
+            num_hits = np.sum(hits["on_valid_particle"])
+
+
+        particles = {
+            'particle_id': np.unique(hits["spacePoint_truthLink"][hits["on_valid_particle"]]),  # Sequential IDs
+            'truthMuon_pt': tracks_dict['truthMuon_pt'],
+            'truthMuon_eta': tracks_dict['truthMuon_eta'],
+            'truthMuon_phi': tracks_dict['truthMuon_phi'],
+            'truthMuon_q': tracks_dict['truthMuon_q'],
+        }
+        return hits, particles, num_hits, num_tracks 
+    
+
+class AtlasMuonCollator:
+    def __init__(self, dataset_inputs, dataset_targets, max_num_obj):
+        self.dataset_inputs = dataset_inputs
+        self.dataset_targets = dataset_targets
+        self.max_num_obj = max_num_obj
+
+    def __call__(self, batch):
+        inputs, targets = zip(*batch, strict=False)
+        # print(targets[0].keys())
+        # print(type(inputs))
+        # print(type(targets))
+
+        hit_max_sizes = {}
+        # print(self.dataset_inputs)
+        for input_name in self.dataset_inputs:
+
+            hit_max_sizes[input_name] = max(event[f"{input_name}_valid"].shape[-1] for event in inputs)
+        # print(hit_max_sizes)
+        batched_inputs = {}
+        batched_targets = {}
+        for input_name, fields in self.dataset_inputs.items():
+            k = f"{input_name}_valid"
+            batched_inputs[k] = pad_and_concat([i[k] for i in inputs], (hit_max_sizes[input_name],), False)
+
+            # Some tasks might require to know hit padding info for loss masking
+            batched_targets[k] = batched_inputs[k]
+
+            for field in fields:
+                k = f"{input_name}_{field}"
+                batched_inputs[k] = pad_and_concat([i[k] for i in inputs], (hit_max_sizes[input_name],), 0.0)
+        if "particle_hit_valid" in targets[0].keys():
+            size = (self.max_num_obj, hit_max_sizes["hit"])
+            batched_targets["particle_hit_valid"] = pad_and_concat([t["particle_hit_valid"] for t in targets], size, False)
+        
+        for target_name, fields in self.dataset_targets.items():
+            # print("This is target:", target_name)
+            # print("Fields:", fields)
+            if target_name == "particle":
+                size = (self.max_num_obj,)
+                
+            elif target_name == "hit":
+                size = (hit_max_sizes[target_name],)
+                # print(size)
+            k = f"{target_name}_valid"
+            batched_targets[k] = pad_and_concat([t[k] for t in targets], size, False)
+
+            for field in fields:
+                k = f"{target_name}_{field}"
+                batched_targets[k] = pad_and_concat([t[k] for t in targets], size, torch.nan)
+            # print(batched_targets.keys())
+        # Batch the metadata
+        batched_targets["sample_id"] = torch.cat([t["sample_id"] for t in targets], dim=-1)
+        # for key in batched_inputs.keys():
+            # print(f"Input {key} shape: {batched_inputs[key].shape}")
+            # print(f"Input {key}: {batched_inputs[key]}")
+        # for key in batched_targets.keys():
+        #     print(f"Target {key}: {batched_targets[key]}")
+        return batched_inputs, batched_targets
+
+class AtlasMuonDataModule(LightningDataModule):
+    def __init__(
+        self,
+        train_dir: str,
+        val_dir: str,
+        num_workers: int,
+        num_train: int,
+        num_val: int,
+        num_test: int,
+        test_dir: str | None = None,
+        pin_memory: bool = True,
+        batch_size: int = 100,
+        hit_eval_train: str | None = None,
+        hit_eval_val: str | None = None,
+        hit_eval_test: str | None = None,
+        **kwargs,
+    ):
+        super().__init__()
+
+        self.train_dir = train_dir
+        self.val_dir = val_dir
+        self.test_dir = test_dir
+        self.batch_size = batch_size
+        self.num_workers = num_workers
+        self.num_train = num_train
+        self.num_val = num_val
+        self.num_test = num_test
+        self.pin_memory = pin_memory
+        self.hit_eval_train = hit_eval_train
+        self.hit_eval_val = hit_eval_val
+        self.hit_eval_test = hit_eval_test
+        self.kwargs = kwargs
+
+    def setup(self, stage: str):
+        if stage == "fit" or stage == "test":
+            self.train_dataset = AtlasMuonDataset(
+                dirpath=self.train_dir,
+                num_events=self.num_train,
+                hit_eval_path=self.hit_eval_train,
+                **self.kwargs,
+            )
+
+        if stage == "fit":
+            self.val_dataset = AtlasMuonDataset(
+                dirpath=self.val_dir,
+                num_events=self.num_val,
+                hit_eval_path=self.hit_eval_val,
+                **self.kwargs,
+            )
+        # Only print train/val dataset details when actually training
+        if stage == "fit" and self.trainer.is_global_zero:
+            print(f"Created training dataset with {len(self.train_dataset):,} events")
+            print(f"Created validation dataset with {len(self.val_dataset):,} events")
+            
+        if stage == "test":
+            assert self.test_dir is not None, "No test file specified, see --data.test_dir"
+            self.test_dataset = AtlasMuonDataset(
+                dirpath=self.test_dir,
+                num_events=self.num_test,
+                hit_eval_path=self.hit_eval_test,
+                **self.kwargs,
+            )
+            print(f"Created test dataset with {len(self.test_dataset):,} events")
+
+    def get_dataloader(self, stage: str, dataset: AtlasMuonDataset, shuffle: bool, 
+    prefetch_factor: int = 8):
+        return DataLoader(
+            dataset=dataset,
+            batch_size=self.batch_size,
+            collate_fn=AtlasMuonCollator(
+                dataset.inputs, 
+                dataset.targets, 
+                dataset.event_max_num_particles
+            ),
+            sampler=None,
+            num_workers=self.num_workers,
+            prefetch_factor=prefetch_factor,
+            shuffle=shuffle,
+            pin_memory=self.pin_memory,
+        )
+
+    def train_dataloader(self):
+        return self.get_dataloader(dataset=self.train_dataset, stage="fit", shuffle=True)
+
+    def val_dataloader(self):
+        return self.get_dataloader(dataset=self.val_dataset, stage="test", shuffle=False)
+
+    def test_dataloader(self):
         return self.get_dataloader(dataset=self.test_dataset, stage="test", shuffle=False)